--- conflicted
+++ resolved
@@ -1,13 +1,7 @@
 [package]
-<<<<<<< HEAD
 name = "kepler_util"
-version = "1.0.1"
+version = "1.0.2"
 authors = ["Kepler Developers <keplernetwork@lists.launchpad.net>"]
-=======
-name = "grin_util"
-version = "1.0.2"
-authors = ["Grin Developers <mimblewimble@lists.launchpad.net>"]
->>>>>>> 949bb229
 description = "Simple, private and scalable cryptocurrency implementation based on the MimbleWimble chain format."
 license = "Apache-2.0"
 repository = "https://github.com/keplernetwork/kepler"
