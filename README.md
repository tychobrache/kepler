# Kepler

Official Rust-based Kepler Network client

https://travis-ci.org/keplernetwork/kepler

# What is Kepler ? 

<<<<<<< HEAD
Kepler is an in-progress implementation of the Mimblewimble protocol. Many characteristics are still undefined but the following constitutes a first set of choices:

  * Clean and minimal implementation, and aiming to stay as such.
  * Follows the Mimblewimble protocol, which provides hidden amounts and scaling advantages.
  * Cuckoo Cycle proof of work in two variants named Cuckaroo (ASIC-resistant) and Cuckatoo (ASIC-targeted).
  * Relatively fast block time: one minute.
  * Fixed block reward over time with a decreasing dilution.
  * Transaction fees are based on the number of Outputs created/destroyed and total transaction size.
  * Smooth curve for difficulty adjustments.
=======
Kepler is a Cryptocurrency with focus on Privacy, Scalability, Fungibility and ease of use. Kepler was built based on Grin which is a fantastic MimbleWimble (MW) Blockchain platform. Kepler, is a Proof of Work (PoW) blockchain, producing blocks every 60 seconds. 
Thanks to its Blockchain design, Kepler uses less disk space, less CPU, it is far more efficient, faster, safer and private than "traditional" blockchain types.

Kepler will be capable of being extended towards Confidential Assets (CA). These are a major part of the evolution of the Blockchain technology, this will allow to support multiple asset types on the same chain which, at the same time, will enable new use cases, multi-asset transactions which effect atomic exchanges.  
>>>>>>> ca15e610

We are currently working on our whitepaper which includes confidential assets. These will be released in an upcoming update for Kepler.

Blockchain technology and MimbleWimble are perhaps the most exciting recent technological achievements in the Blockchain industry. 

# Specs

Ticker: KMW
Max Kepler Supply: 2.138.639.000
Premine: 2%
Avg 60s /block
Confidential assets
Block rewards: 1000 KMW / block
C31 only
Halving every two years

<<<<<<< HEAD
To learn more, read our introduction to Mimblewimble and Kepler.

## Status

Kepler is live with mainnet. UI wallet coming up shortly after launch

## Contributing
=======
# Contributing
>>>>>>> ca15e610

To get involved, read our contributing docs.

# Social:

Telegram: http://t.me/keplernetwork

Twitter: https://twitter.com/keplernetwork1

# Getting Started

To build and try out Kepler, see https://github.com/keplernetwork/kepler/wiki/How-to-Build-Kepler

# Credits

Tom Elvis Jedusor for the first formulation of Mimblewimble.

Andrew Poelstra for his related work and improvements.

John Tromp for the Cuckoo Cycle proof of work.

Johannes Kepler for being so awesome.

# License

Apache License v2.0.


<|MERGE_RESOLUTION|>--- conflicted
+++ resolved
@@ -6,22 +6,10 @@
 
 # What is Kepler ? 
 
-<<<<<<< HEAD
-Kepler is an in-progress implementation of the Mimblewimble protocol. Many characteristics are still undefined but the following constitutes a first set of choices:
-
-  * Clean and minimal implementation, and aiming to stay as such.
-  * Follows the Mimblewimble protocol, which provides hidden amounts and scaling advantages.
-  * Cuckoo Cycle proof of work in two variants named Cuckaroo (ASIC-resistant) and Cuckatoo (ASIC-targeted).
-  * Relatively fast block time: one minute.
-  * Fixed block reward over time with a decreasing dilution.
-  * Transaction fees are based on the number of Outputs created/destroyed and total transaction size.
-  * Smooth curve for difficulty adjustments.
-=======
 Kepler is a Cryptocurrency with focus on Privacy, Scalability, Fungibility and ease of use. Kepler was built based on Grin which is a fantastic MimbleWimble (MW) Blockchain platform. Kepler, is a Proof of Work (PoW) blockchain, producing blocks every 60 seconds. 
 Thanks to its Blockchain design, Kepler uses less disk space, less CPU, it is far more efficient, faster, safer and private than "traditional" blockchain types.
 
 Kepler will be capable of being extended towards Confidential Assets (CA). These are a major part of the evolution of the Blockchain technology, this will allow to support multiple asset types on the same chain which, at the same time, will enable new use cases, multi-asset transactions which effect atomic exchanges.  
->>>>>>> ca15e610
 
 We are currently working on our whitepaper which includes confidential assets. These will be released in an upcoming update for Kepler.
 
@@ -38,17 +26,7 @@
 C31 only
 Halving every two years
 
-<<<<<<< HEAD
-To learn more, read our introduction to Mimblewimble and Kepler.
-
-## Status
-
-Kepler is live with mainnet. UI wallet coming up shortly after launch
-
-## Contributing
-=======
 # Contributing
->>>>>>> ca15e610
 
 To get involved, read our contributing docs.
 
@@ -74,6 +52,4 @@
 
 # License
 
-Apache License v2.0.
-
-
+Apache License v2.0.