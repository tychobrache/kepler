[package]
<<<<<<< HEAD
name = "kepler_wallet"
version = "1.0.1"
authors = ["Kepler Developers <keplernetwork@lists.launchpad.net>"]
=======
name = "grin_wallet"
version = "1.0.2"
authors = ["Grin Developers <mimblewimble@lists.launchpad.net>"]
>>>>>>> 391e311f
description = "Simple, private and scalable cryptocurrency implementation based on the MimbleWimble chain format."
license = "Apache-2.0"
repository = "https://github.com/keplernetwork/kepler"
keywords = [ "crypto", "kepler", "keplernetwork" ]
workspace = '..'
edition = "2018"

[dependencies]
blake2-rfc = "0.2"
byteorder = "1"
failure = "0.1"
failure_derive = "0.1"
futures = "0.1"
hyper = "0.12"
prettytable-rs = "0.7"
rand = "0.5"
serde = "1"
serde_derive = "1"
serde_json = "1"
log = "0.4"
term = "0.5"
tokio = "= 0.1.11"
tokio-core = "0.1"
tokio-retry = "0.1"
ring = "0.13"
uuid = { version = "0.6", features = ["serde", "v4"] }
url = "1.7.0"
chrono = { version = "0.4.4", features = ["serde"] }

<<<<<<< HEAD
kepler_api = { path = "../api", version = "1.0.1" }
kepler_core = { path = "../core", version = "1.0.1" }
kepler_keychain = { path = "../keychain", version = "1.0.1" }
kepler_store = { path = "../store", version = "1.0.1" }
kepler_util = { path = "../util", version = "1.0.1" }
kepler_chain = { path = "../chain", version = "1.0.1" }

[dev-dependencies]
kepler_store = { path = "../store", version = "1.0.1" }
=======
grin_api = { path = "../api", version = "1.0.2" }
grin_core = { path = "../core", version = "1.0.2" }
grin_keychain = { path = "../keychain", version = "1.0.2" }
grin_store = { path = "../store", version = "1.0.2" }
grin_util = { path = "../util", version = "1.0.2" }
grin_chain = { path = "../chain", version = "1.0.2" }

[dev-dependencies]
grin_store = { path = "../store", version = "1.0.2" }
>>>>>>> 391e311f
<|MERGE_RESOLUTION|>--- conflicted
+++ resolved
@@ -1,13 +1,7 @@
 [package]
-<<<<<<< HEAD
 name = "kepler_wallet"
-version = "1.0.1"
+version = "1.0.2"
 authors = ["Kepler Developers <keplernetwork@lists.launchpad.net>"]
-=======
-name = "grin_wallet"
-version = "1.0.2"
-authors = ["Grin Developers <mimblewimble@lists.launchpad.net>"]
->>>>>>> 391e311f
 description = "Simple, private and scalable cryptocurrency implementation based on the MimbleWimble chain format."
 license = "Apache-2.0"
 repository = "https://github.com/keplernetwork/kepler"
@@ -37,24 +31,12 @@
 url = "1.7.0"
 chrono = { version = "0.4.4", features = ["serde"] }
 
-<<<<<<< HEAD
-kepler_api = { path = "../api", version = "1.0.1" }
-kepler_core = { path = "../core", version = "1.0.1" }
-kepler_keychain = { path = "../keychain", version = "1.0.1" }
-kepler_store = { path = "../store", version = "1.0.1" }
-kepler_util = { path = "../util", version = "1.0.1" }
-kepler_chain = { path = "../chain", version = "1.0.1" }
+kepler_api = { path = "../api", version = "1.0.2" }
+kepler_core = { path = "../core", version = "1.0.2" }
+kepler_keychain = { path = "../keychain", version = "1.0.2" }
+kepler_store = { path = "../store", version = "1.0.2" }
+kepler_util = { path = "../util", version = "1.0.2" }
+kepler_chain = { path = "../chain", version = "1.0.2" }
 
 [dev-dependencies]
-kepler_store = { path = "../store", version = "1.0.1" }
-=======
-grin_api = { path = "../api", version = "1.0.2" }
-grin_core = { path = "../core", version = "1.0.2" }
-grin_keychain = { path = "../keychain", version = "1.0.2" }
-grin_store = { path = "../store", version = "1.0.2" }
-grin_util = { path = "../util", version = "1.0.2" }
-grin_chain = { path = "../chain", version = "1.0.2" }
-
-[dev-dependencies]
-grin_store = { path = "../store", version = "1.0.2" }
->>>>>>> 391e311f
+kepler_store = { path = "../store", version = "1.0.2" }