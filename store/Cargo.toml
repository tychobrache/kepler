[package]
<<<<<<< HEAD
name = "kepler_store"
version = "1.0.1"
authors = ["Kepler Developers <keplernetwork@lists.launchpad.net>"]
=======
name = "grin_store"
version = "1.0.2"
authors = ["Grin Developers <mimblewimble@lists.launchpad.net>"]
>>>>>>> 391e311f
description = "Simple, private and scalable cryptocurrency implementation based on the MimbleWimble chain format."
license = "Apache-2.0"
repository = "https://github.com/keplernetwork/kepler"
keywords = [ "crypto", "kepler", "keplernetwork" ]
workspace = ".."
edition = "2018"

[dependencies]
byteorder = "1"
croaring = "=0.3.8"
env_logger = "0.5"
libc = "0.2"
failure = "0.1"
failure_derive = "0.1"
lmdb-zero = "0.4.4"
memmap = "0.7"
serde = "1"
serde_derive = "1"
log = "0.4"

<<<<<<< HEAD
kepler_core = { path = "../core", version = "1.0.1" }
kepler_util = { path = "../util", version = "1.0.1" }
=======
grin_core = { path = "../core", version = "1.0.2" }
grin_util = { path = "../util", version = "1.0.2" }
>>>>>>> 391e311f

[dev-dependencies]
chrono = "0.4.4"
rand = "0.5"
filetime = "0.2"<|MERGE_RESOLUTION|>--- conflicted
+++ resolved
@@ -1,13 +1,7 @@
 [package]
-<<<<<<< HEAD
 name = "kepler_store"
-version = "1.0.1"
+version = "1.0.2"
 authors = ["Kepler Developers <keplernetwork@lists.launchpad.net>"]
-=======
-name = "grin_store"
-version = "1.0.2"
-authors = ["Grin Developers <mimblewimble@lists.launchpad.net>"]
->>>>>>> 391e311f
 description = "Simple, private and scalable cryptocurrency implementation based on the MimbleWimble chain format."
 license = "Apache-2.0"
 repository = "https://github.com/keplernetwork/kepler"
@@ -28,13 +22,8 @@
 serde_derive = "1"
 log = "0.4"
 
-<<<<<<< HEAD
-kepler_core = { path = "../core", version = "1.0.1" }
-kepler_util = { path = "../util", version = "1.0.1" }
-=======
-grin_core = { path = "../core", version = "1.0.2" }
-grin_util = { path = "../util", version = "1.0.2" }
->>>>>>> 391e311f
+kepler_core = { path = "../core", version = "1.0.2" }
+kepler_util = { path = "../util", version = "1.0.2" }
 
 [dev-dependencies]
 chrono = "0.4.4"
