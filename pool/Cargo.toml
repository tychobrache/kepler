[package]
<<<<<<< HEAD
name = "kepler_pool"
version = "1.0.1"
authors = ["Kepler Developers <keplernetwork@lists.launchpad.net>"]
description = "Chain implementation for kepler, a simple, private and scalable cryptocurrency implementation based on the MimbleWimble chain format."
=======
name = "grin_pool"
version = "1.0.2"
authors = ["Grin Developers <mimblewimble@lists.launchpad.net>"]
description = "Chain implementation for grin, a simple, private and scalable cryptocurrency implementation based on the MimbleWimble chain format."
>>>>>>> 949bb229
license = "Apache-2.0"
repository = "https://github.com/keplernetwork/kepler"
keywords = [ "crypto", "kepler", "keplernetwork" ]
workspace = '..'
edition = "2018"

[dependencies]
blake2-rfc = "0.2"
rand = "0.5"
serde = "1"
serde_derive = "1"
log = "0.4"
chrono = "0.4.4"
failure = "0.1"
failure_derive = "0.1"

<<<<<<< HEAD
kepler_core = { path = "../core", version = "1.0.1" }
kepler_keychain = { path = "../keychain", version = "1.0.1" }
kepler_store = { path = "../store", version = "1.0.1" }
kepler_util = { path = "../util", version = "1.0.1" }

[dev-dependencies]
kepler_chain = { path = "../chain", version = "1.0.1" }
=======
grin_core = { path = "../core", version = "1.0.2" }
grin_keychain = { path = "../keychain", version = "1.0.2" }
grin_store = { path = "../store", version = "1.0.2" }
grin_util = { path = "../util", version = "1.0.2" }

[dev-dependencies]
grin_chain = { path = "../chain", version = "1.0.2" }
>>>>>>> 949bb229
<|MERGE_RESOLUTION|>--- conflicted
+++ resolved
@@ -1,15 +1,8 @@
 [package]
-<<<<<<< HEAD
 name = "kepler_pool"
-version = "1.0.1"
+version = "1.0.2"
 authors = ["Kepler Developers <keplernetwork@lists.launchpad.net>"]
 description = "Chain implementation for kepler, a simple, private and scalable cryptocurrency implementation based on the MimbleWimble chain format."
-=======
-name = "grin_pool"
-version = "1.0.2"
-authors = ["Grin Developers <mimblewimble@lists.launchpad.net>"]
-description = "Chain implementation for grin, a simple, private and scalable cryptocurrency implementation based on the MimbleWimble chain format."
->>>>>>> 949bb229
 license = "Apache-2.0"
 repository = "https://github.com/keplernetwork/kepler"
 keywords = [ "crypto", "kepler", "keplernetwork" ]
@@ -26,20 +19,10 @@
 failure = "0.1"
 failure_derive = "0.1"
 
-<<<<<<< HEAD
-kepler_core = { path = "../core", version = "1.0.1" }
-kepler_keychain = { path = "../keychain", version = "1.0.1" }
-kepler_store = { path = "../store", version = "1.0.1" }
-kepler_util = { path = "../util", version = "1.0.1" }
+kepler_core = { path = "../core", version = "1.0.2" }
+kepler_keychain = { path = "../keychain", version = "1.0.2" }
+kepler_store = { path = "../store", version = "1.0.2" }
+kepler_util = { path = "../util", version = "1.0.2" }
 
 [dev-dependencies]
-kepler_chain = { path = "../chain", version = "1.0.1" }
-=======
-grin_core = { path = "../core", version = "1.0.2" }
-grin_keychain = { path = "../keychain", version = "1.0.2" }
-grin_store = { path = "../store", version = "1.0.2" }
-grin_util = { path = "../util", version = "1.0.2" }
-
-[dev-dependencies]
-grin_chain = { path = "../chain", version = "1.0.2" }
->>>>>>> 949bb229
+kepler_chain = { path = "../chain", version = "1.0.2" }