// Copyright 2018 The Kepler Developers
//
// Licensed under the Apache License, Version 2.0 (the "License");
// you may not use this file except in compliance with the License.
// You may obtain a copy of the License at
//
//     http://www.apache.org/licenses/LICENSE-2.0
//
// Unless required by applicable law or agreed to in writing, software
// distributed under the License is distributed on an "AS IS" BASIS,
// WITHOUT WARRANTIES OR CONDITIONS OF ANY KIND, either express or implied.
// See the License for the specific language governing permissions and
// limitations under the License.

//! Configuration file management

use dirs;
use rand::distributions::{Alphanumeric, Distribution};
use rand::thread_rng;
use std::env;
use std::fs::{self, File};
use std::io::prelude::*;
use std::io::BufReader;
use std::io::Read;
use std::path::PathBuf;
use toml;

use crate::comments::insert_comments;
use crate::core::global;
use crate::p2p;
use crate::servers::ServerConfig;
use crate::types::{
	ConfigError, ConfigMembers, GlobalConfig, GlobalWalletConfig, GlobalWalletConfigMembers,
};
use crate::util::LoggingConfig;
use crate::wallet::WalletConfig;

/// The default file name to use when trying to derive
/// the node config file location
pub const SERVER_CONFIG_FILE_NAME: &'static str = "kepler-server.toml";
/// And a wallet configuration file name
pub const WALLET_CONFIG_FILE_NAME: &'static str = "kepler-wallet.toml";
const SERVER_LOG_FILE_NAME: &'static str = "kepler-server.log";
const WALLET_LOG_FILE_NAME: &'static str = "kepler-wallet.log";
const KEPLER_HOME: &'static str = ".kepler";
const KEPLER_CHAIN_DIR: &'static str = "chain_data";
/// Wallet data directory
<<<<<<< HEAD
pub const KEPLER_WALLET_DIR: &'static str = "wallet_data";
=======
pub const GRIN_WALLET_DIR: &'static str = "wallet_data";
/// API secret file name
>>>>>>> 949bb229
pub const API_SECRET_FILE_NAME: &'static str = ".api_secret";

fn get_kepler_path(chain_type: &global::ChainTypes) -> Result<PathBuf, ConfigError> {
	// Check if kepler dir exists
	let mut kepler_path = match dirs::home_dir() {
		Some(p) => p,
		None => PathBuf::new(),
	};
	kepler_path.push(KEPLER_HOME);
	kepler_path.push(chain_type.shortname());
	// Create if the default path doesn't exist
	if !kepler_path.exists() {
		fs::create_dir_all(kepler_path.clone())?;
	}
	Ok(kepler_path)
}

fn check_config_current_dir(path: &str) -> Option<PathBuf> {
	let p = env::current_dir();
	let mut c = match p {
		Ok(c) => c,
		Err(_) => {
			return None;
		}
	};
	c.push(path);
	if c.exists() {
		return Some(c);
	}
	None
}

/// Create file with api secret
pub fn init_api_secret(api_secret_path: &PathBuf) -> Result<(), ConfigError> {
	let mut api_secret_file = File::create(api_secret_path)?;
	let api_secret: String = Alphanumeric
		.sample_iter(&mut thread_rng())
		.take(20)
		.collect();
	api_secret_file.write_all(api_secret.as_bytes())?;
	Ok(())
}

/// Check if file contains a secret and nothing else
pub fn check_api_secret(api_secret_path: &PathBuf) -> Result<(), ConfigError> {
	let api_secret_file = File::open(api_secret_path)?;
	let buf_reader = BufReader::new(api_secret_file);
	let mut lines_iter = buf_reader.lines();
	let first_line = lines_iter.next();
	if first_line.is_none() || first_line.unwrap().is_err() {
		fs::remove_file(api_secret_path)?;
		init_api_secret(api_secret_path)?;
	}
	Ok(())
}

/// Check that the api secret file exists and is valid
fn check_api_secret_file(chain_type: &global::ChainTypes) -> Result<(), ConfigError> {
	let kepler_path = get_kepler_path(chain_type)?;
	let mut api_secret_path = kepler_path.clone();
	api_secret_path.push(API_SECRET_FILE_NAME);
	if !api_secret_path.exists() {
		init_api_secret(&api_secret_path)
	} else {
		check_api_secret(&api_secret_path)
	}
}

/// Handles setup and detection of paths for node
pub fn initial_setup_server(chain_type: &global::ChainTypes) -> Result<GlobalConfig, ConfigError> {
	check_api_secret_file(chain_type)?;
	// Use config file if current directory if it exists, .kepler home otherwise
	if let Some(p) = check_config_current_dir(SERVER_CONFIG_FILE_NAME) {
		GlobalConfig::new(p.to_str().unwrap())
	} else {
		// Check if kepler dir exists
		let kepler_path = get_kepler_path(chain_type)?;

		// Get path to default config file
		let mut config_path = kepler_path.clone();
		config_path.push(SERVER_CONFIG_FILE_NAME);

		// Spit it out if it doesn't exist
		if !config_path.exists() {
			let mut default_config = GlobalConfig::for_chain(chain_type);
			// update paths relative to current dir
			default_config.update_paths(&kepler_path);
			default_config.write_to_file(config_path.to_str().unwrap())?;
		}

		GlobalConfig::new(config_path.to_str().unwrap())
	}
}

/// Handles setup and detection of paths for wallet
pub fn initial_setup_wallet(
	chain_type: &global::ChainTypes,
) -> Result<GlobalWalletConfig, ConfigError> {
	check_api_secret_file(chain_type)?;
	// Use config file if current directory if it exists, .kepler home otherwise
	if let Some(p) = check_config_current_dir(WALLET_CONFIG_FILE_NAME) {
		GlobalWalletConfig::new(p.to_str().unwrap())
	} else {
		// Check if kepler dir exists
		let kepler_path = get_kepler_path(chain_type)?;

		// Get path to default config file
		let mut config_path = kepler_path.clone();
		config_path.push(WALLET_CONFIG_FILE_NAME);

		// Spit it out if it doesn't exist
		if !config_path.exists() {
			let mut default_config = GlobalWalletConfig::for_chain(chain_type);
			// update paths relative to current dir
			default_config.update_paths(&kepler_path);
			default_config.write_to_file(config_path.to_str().unwrap())?;
		}

		GlobalWalletConfig::new(config_path.to_str().unwrap())
	}
}

/// Returns the defaults, as strewn throughout the code
impl Default for ConfigMembers {
	fn default() -> ConfigMembers {
		ConfigMembers {
			server: ServerConfig::default(),
			logging: Some(LoggingConfig::default()),
		}
	}
}

impl Default for GlobalConfig {
	fn default() -> GlobalConfig {
		GlobalConfig {
			config_file_path: None,
			members: Some(ConfigMembers::default()),
		}
	}
}

impl Default for GlobalWalletConfigMembers {
	fn default() -> GlobalWalletConfigMembers {
		GlobalWalletConfigMembers {
			logging: Some(LoggingConfig::default()),
			wallet: WalletConfig::default(),
		}
	}
}

impl Default for GlobalWalletConfig {
	fn default() -> GlobalWalletConfig {
		GlobalWalletConfig {
			config_file_path: None,
			members: Some(GlobalWalletConfigMembers::default()),
		}
	}
}

impl GlobalConfig {
	/// Same as GlobalConfig::default() but further tweaks parameters to
	/// apply defaults for each chain type
	pub fn for_chain(chain_type: &global::ChainTypes) -> GlobalConfig {
		let mut defaults_conf = GlobalConfig::default();
		let mut defaults = &mut defaults_conf.members.as_mut().unwrap().server;
		defaults.chain_type = chain_type.clone();

		match *chain_type {
			global::ChainTypes::Mainnet => {}
			global::ChainTypes::Floonet => {
				defaults.api_http_addr = "127.0.0.1:17413".to_owned();
				defaults.p2p_config.port = 17414;
				defaults
					.stratum_mining_config
					.as_mut()
					.unwrap()
					.stratum_server_addr = Some("127.0.0.1:17416".to_owned());
				defaults
					.stratum_mining_config
					.as_mut()
					.unwrap()
					.wallet_listener_url = "http://127.0.0.1:17415".to_owned();
			}
			global::ChainTypes::UserTesting => {
				defaults.api_http_addr = "127.0.0.1:27413".to_owned();
				defaults.p2p_config.port = 27414;
				defaults.p2p_config.seeding_type = p2p::Seeding::None;
				defaults
					.stratum_mining_config
					.as_mut()
					.unwrap()
					.stratum_server_addr = Some("127.0.0.1:27416".to_owned());
				defaults
					.stratum_mining_config
					.as_mut()
					.unwrap()
					.wallet_listener_url = "http://127.0.0.1:27415".to_owned();
			}
			global::ChainTypes::AutomatedTesting => {
				panic!("Can't run automated testing directly");
			}
		}
		defaults_conf
	}

	/// Requires the path to a config file
	pub fn new(file_path: &str) -> Result<GlobalConfig, ConfigError> {
		let mut return_value = GlobalConfig::default();
		return_value.config_file_path = Some(PathBuf::from(&file_path));

		// Config file path is given but not valid
		let config_file = return_value.config_file_path.clone().unwrap();
		if !config_file.exists() {
			return Err(ConfigError::FileNotFoundError(String::from(
				config_file.to_str().unwrap(),
			)));
		}

		// Try to parse the config file if it exists, explode if it does exist but
		// something's wrong with it
		return_value.read_config()
	}

	/// Read config
	fn read_config(mut self) -> Result<GlobalConfig, ConfigError> {
		let mut file = File::open(self.config_file_path.as_mut().unwrap())?;
		let mut contents = String::new();
		file.read_to_string(&mut contents)?;
		let decoded: Result<ConfigMembers, toml::de::Error> = toml::from_str(&contents);
		match decoded {
			Ok(gc) => {
				self.members = Some(gc);
				return Ok(self);
			}
			Err(e) => {
				return Err(ConfigError::ParseError(
					String::from(
						self.config_file_path
							.as_mut()
							.unwrap()
							.to_str()
							.unwrap()
							.clone(),
					),
					String::from(format!("{}", e)),
				));
			}
		}
	}

	/// Update paths
	pub fn update_paths(&mut self, kepler_home: &PathBuf) {
		// need to update server chain path
		let mut chain_path = kepler_home.clone();
		chain_path.push(KEPLER_CHAIN_DIR);
		self.members.as_mut().unwrap().server.db_root = chain_path.to_str().unwrap().to_owned();
		let mut secret_path = kepler_home.clone();
		secret_path.push(API_SECRET_FILE_NAME);
		self.members.as_mut().unwrap().server.api_secret_path =
			Some(secret_path.to_str().unwrap().to_owned());
		let mut log_path = kepler_home.clone();
		log_path.push(SERVER_LOG_FILE_NAME);
		self.members
			.as_mut()
			.unwrap()
			.logging
			.as_mut()
			.unwrap()
			.log_file_path = log_path.to_str().unwrap().to_owned();
	}

	/// Enable mining
	pub fn stratum_enabled(&mut self) -> bool {
		return self
			.members
			.as_mut()
			.unwrap()
			.server
			.stratum_mining_config
			.as_mut()
			.unwrap()
			.enable_stratum_server
			.unwrap();
	}

	/// Serialize config
	pub fn ser_config(&mut self) -> Result<String, ConfigError> {
		let encoded: Result<String, toml::ser::Error> =
			toml::to_string(self.members.as_mut().unwrap());
		match encoded {
			Ok(enc) => return Ok(enc),
			Err(e) => {
				return Err(ConfigError::SerializationError(String::from(format!(
					"{}",
					e
				))));
			}
		}
	}

	/// Write configuration to a file
	pub fn write_to_file(&mut self, name: &str) -> Result<(), ConfigError> {
		let conf_out = self.ser_config()?;
		let conf_out = insert_comments(conf_out);
		let mut file = File::create(name)?;
		file.write_all(conf_out.as_bytes())?;
		Ok(())
	}
}

/// TODO: Properly templatize these structs (if it's worth the effort)
impl GlobalWalletConfig {
	/// Same as GlobalConfig::default() but further tweaks parameters to
	/// apply defaults for each chain type
	pub fn for_chain(chain_type: &global::ChainTypes) -> GlobalWalletConfig {
		let mut defaults_conf = GlobalWalletConfig::default();
		let mut defaults = &mut defaults_conf.members.as_mut().unwrap().wallet;
		defaults.chain_type = Some(chain_type.clone());

		match *chain_type {
			global::ChainTypes::Mainnet => {}
			global::ChainTypes::Floonet => {
				defaults.api_listen_port = 17415;
				defaults.check_node_api_http_addr = "http://127.0.0.1:17413".to_owned();
			}
			global::ChainTypes::UserTesting => {
				defaults.api_listen_port = 27415;
				defaults.check_node_api_http_addr = "http://127.0.0.1:27413".to_owned();
			}
			global::ChainTypes::AutomatedTesting => {
				panic!("Can't run automated testing directly");
			}
		}
		defaults_conf
	}
	/// Requires the path to a config file
	pub fn new(file_path: &str) -> Result<GlobalWalletConfig, ConfigError> {
		let mut return_value = GlobalWalletConfig::default();
		return_value.config_file_path = Some(PathBuf::from(&file_path));

		// Config file path is given but not valid
		let config_file = return_value.config_file_path.clone().unwrap();
		if !config_file.exists() {
			return Err(ConfigError::FileNotFoundError(String::from(
				config_file.to_str().unwrap(),
			)));
		}

		// Try to parse the config file if it exists, explode if it does exist but
		// something's wrong with it
		return_value.read_config()
	}

	/// Read config
	fn read_config(mut self) -> Result<GlobalWalletConfig, ConfigError> {
		let mut file = File::open(self.config_file_path.as_mut().unwrap())?;
		let mut contents = String::new();
		file.read_to_string(&mut contents)?;
		let decoded: Result<GlobalWalletConfigMembers, toml::de::Error> = toml::from_str(&contents);
		match decoded {
			Ok(gc) => {
				self.members = Some(gc);
				return Ok(self);
			}
			Err(e) => {
				return Err(ConfigError::ParseError(
					String::from(
						self.config_file_path
							.as_mut()
							.unwrap()
							.to_str()
							.unwrap()
							.clone(),
					),
					String::from(format!("{}", e)),
				));
			}
		}
	}

	/// Update paths
	pub fn update_paths(&mut self, wallet_home: &PathBuf) {
		let mut wallet_path = wallet_home.clone();
		wallet_path.push(KEPLER_WALLET_DIR);
		self.members.as_mut().unwrap().wallet.data_file_dir =
			wallet_path.to_str().unwrap().to_owned();
		let mut secret_path = wallet_home.clone();
		secret_path.push(API_SECRET_FILE_NAME);
		self.members.as_mut().unwrap().wallet.api_secret_path =
			Some(secret_path.to_str().unwrap().to_owned());
		let mut node_secret_path = wallet_home.clone();
		node_secret_path.push(API_SECRET_FILE_NAME);
		self.members.as_mut().unwrap().wallet.node_api_secret_path =
			Some(node_secret_path.to_str().unwrap().to_owned());
		let mut log_path = wallet_home.clone();
		log_path.push(WALLET_LOG_FILE_NAME);
		self.members
			.as_mut()
			.unwrap()
			.logging
			.as_mut()
			.unwrap()
			.log_file_path = log_path.to_str().unwrap().to_owned();
	}

	/// Serialize config
	pub fn ser_config(&mut self) -> Result<String, ConfigError> {
		let encoded: Result<String, toml::ser::Error> =
			toml::to_string(self.members.as_mut().unwrap());
		match encoded {
			Ok(enc) => return Ok(enc),
			Err(e) => {
				return Err(ConfigError::SerializationError(String::from(format!(
					"{}",
					e
				))));
			}
		}
	}

	/// Write configuration to a file
	pub fn write_to_file(&mut self, name: &str) -> Result<(), ConfigError> {
		let conf_out = self.ser_config()?;
		let conf_out = insert_comments(conf_out);
		let mut file = File::create(name)?;
		file.write_all(conf_out.as_bytes())?;
		Ok(())
	}
}<|MERGE_RESOLUTION|>--- conflicted
+++ resolved
@@ -45,12 +45,8 @@
 const KEPLER_HOME: &'static str = ".kepler";
 const KEPLER_CHAIN_DIR: &'static str = "chain_data";
 /// Wallet data directory
-<<<<<<< HEAD
 pub const KEPLER_WALLET_DIR: &'static str = "wallet_data";
-=======
-pub const GRIN_WALLET_DIR: &'static str = "wallet_data";
 /// API secret file name
->>>>>>> 949bb229
 pub const API_SECRET_FILE_NAME: &'static str = ".api_secret";
 
 fn get_kepler_path(chain_type: &global::ChainTypes) -> Result<PathBuf, ConfigError> {
