[package]
<<<<<<< HEAD
name = "kepler_chain"
version = "1.0.1"
authors = ["Kepler Developers <keplernetwork@lists.launchpad.net>"]
description = "Chain implementation for kepler, a simple, private and scalable cryptocurrency implementation based on the MimbleWimble chain format."
=======
name = "grin_chain"
version = "1.0.2"
authors = ["Grin Developers <mimblewimble@lists.launchpad.net>"]
description = "Chain implementation for grin, a simple, private and scalable cryptocurrency implementation based on the MimbleWimble chain format."
>>>>>>> 949bb229
license = "Apache-2.0"
repository = "https://github.com/keplernetwork/kepler"
keywords = [ "crypto", "kepler", "keplernetwork" ]
workspace = ".."
edition = "2018"

[dependencies]
bitflags = "1"
byteorder = "1"
lmdb-zero = "0.4.4"
failure = "0.1"
failure_derive = "0.1"
croaring = "0.3"
log = "0.4"
serde = "1"
serde_derive = "1"
chrono = "0.4.4"
lru-cache = "0.1"
lazy_static = "1"
regex = "1"

<<<<<<< HEAD
kepler_core = { path = "../core", version = "1.0.1" }
kepler_keychain = { path = "../keychain", version = "1.0.1" }
kepler_store = { path = "../store", version = "1.0.1" }
kepler_util = { path = "../util", version = "1.0.1" }
=======
grin_core = { path = "../core", version = "1.0.2" }
grin_keychain = { path = "../keychain", version = "1.0.2" }
grin_store = { path = "../store", version = "1.0.2" }
grin_util = { path = "../util", version = "1.0.2" }
>>>>>>> 949bb229

[dev-dependencies]
env_logger = "0.5"
rand = "0.5"<|MERGE_RESOLUTION|>--- conflicted
+++ resolved
@@ -1,15 +1,8 @@
 [package]
-<<<<<<< HEAD
 name = "kepler_chain"
-version = "1.0.1"
+version = "1.0.2"
 authors = ["Kepler Developers <keplernetwork@lists.launchpad.net>"]
 description = "Chain implementation for kepler, a simple, private and scalable cryptocurrency implementation based on the MimbleWimble chain format."
-=======
-name = "grin_chain"
-version = "1.0.2"
-authors = ["Grin Developers <mimblewimble@lists.launchpad.net>"]
-description = "Chain implementation for grin, a simple, private and scalable cryptocurrency implementation based on the MimbleWimble chain format."
->>>>>>> 949bb229
 license = "Apache-2.0"
 repository = "https://github.com/keplernetwork/kepler"
 keywords = [ "crypto", "kepler", "keplernetwork" ]
@@ -31,17 +24,10 @@
 lazy_static = "1"
 regex = "1"
 
-<<<<<<< HEAD
-kepler_core = { path = "../core", version = "1.0.1" }
-kepler_keychain = { path = "../keychain", version = "1.0.1" }
-kepler_store = { path = "../store", version = "1.0.1" }
-kepler_util = { path = "../util", version = "1.0.1" }
-=======
-grin_core = { path = "../core", version = "1.0.2" }
-grin_keychain = { path = "../keychain", version = "1.0.2" }
-grin_store = { path = "../store", version = "1.0.2" }
-grin_util = { path = "../util", version = "1.0.2" }
->>>>>>> 949bb229
+kepler_core = { path = "../core", version = "1.0.2" }
+kepler_keychain = { path = "../keychain", version = "1.0.2" }
+kepler_store = { path = "../store", version = "1.0.2" }
+kepler_util = { path = "../util", version = "1.0.2" }
 
 [dev-dependencies]
 env_logger = "0.5"
