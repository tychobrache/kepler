// Copyright 2018 The Kepler Developers
//
// Licensed under the Apache License, Version 2.0 (the "License");
// you may not use this file except in compliance with the License.
// You may obtain a copy of the License at
//
//     http://www.apache.org/licenses/LICENSE-2.0
//
// Unless required by applicable law or agreed to in writing, software
// distributed under the License is distributed on an "AS IS" BASIS,
// WITHOUT WARRANTIES OR CONDITIONS OF ANY KIND, either express or implied.
// See the License for the specific language governing permissions and
// limitations under the License.

//! Utility structs to handle the 3 MMRs (output, rangeproof,
//! kernel) along the overall header MMR conveniently and transactionally.

use crate::core::core::committed::Committed;
use crate::core::core::hash::{Hash, Hashed};
use crate::core::core::merkle_proof::MerkleProof;
use crate::core::core::pmmr::{self, Backend, ReadonlyPMMR, RewindablePMMR, PMMR};
use crate::core::core::{
	Block, BlockHeader, Input, Output, OutputIdentifier, TxKernel, TxKernelEntry,
};
use crate::core::global;
use crate::core::ser::{PMMRIndexHashable, PMMRable};
use crate::error::{Error, ErrorKind};
use crate::store::{Batch, ChainStore};
use crate::txhashset::{RewindableKernelView, UTXOView};
use crate::types::{Tip, TxHashSetRoots, TxHashsetWriteStatus};
use crate::util::secp::pedersen::{Commitment, RangeProof};
use crate::util::{file, secp_static, zip};
use croaring::Bitmap;
use kepler_store;
use kepler_store::pmmr::{PMMRBackend, PMMR_FILES};
use kepler_store::types::prune_noop;
use std::collections::HashSet;
use std::fs::{self, File};
use std::path::{Path, PathBuf};
use std::sync::Arc;
use std::time::{Instant, SystemTime, UNIX_EPOCH};

const HEADERHASHSET_SUBDIR: &'static str = "header";
const TXHASHSET_SUBDIR: &'static str = "txhashset";

const HEADER_HEAD_SUBDIR: &'static str = "header_head";
const SYNC_HEAD_SUBDIR: &'static str = "sync_head";

const OUTPUT_SUBDIR: &'static str = "output";
const RANGE_PROOF_SUBDIR: &'static str = "rangeproof";
const KERNEL_SUBDIR: &'static str = "kernel";

const TXHASHSET_ZIP: &'static str = "txhashset_snapshot";

struct PMMRHandle<T: PMMRable> {
	backend: PMMRBackend<T>,
	last_pos: u64,
}

impl<T: PMMRable> PMMRHandle<T> {
	fn new(
		root_dir: &str,
		sub_dir: &str,
		file_name: &str,
		prunable: bool,
		header: Option<&BlockHeader>,
	) -> Result<PMMRHandle<T>, Error> {
		let path = Path::new(root_dir).join(sub_dir).join(file_name);
		fs::create_dir_all(path.clone())?;
		let backend = PMMRBackend::new(path.to_str().unwrap().to_string(), prunable, header)?;
		let last_pos = backend.unpruned_size();
		Ok(PMMRHandle { backend, last_pos })
	}
}

/// An easy to manipulate structure holding the 3 sum trees necessary to
/// validate blocks and capturing the Output set, the range proofs and the
/// kernels. Also handles the index of Commitments to positions in the
/// output and range proof pmmr trees.
///
/// Note that the index is never authoritative, only the trees are
/// guaranteed to indicate whether an output is spent or not. The index
/// may have commitments that have already been spent, even with
/// pruning enabled.
pub struct TxHashSet {
	/// Header MMR to support the header_head chain.
	/// This is rewound and applied transactionally with the
	/// output, rangeproof and kernel MMRs during an extension or a
	/// readonly_extension.
	/// It can also be rewound and applied separately via a header_extension.
	header_pmmr_h: PMMRHandle<BlockHeader>,

	/// Header MMR to support exploratory sync_head.
	/// The header_head and sync_head chains can diverge so we need to maintain
	/// multiple header MMRs during the sync process.
	///
	/// Note: this is rewound and applied separately to the other MMRs
	/// via a "sync_extension".
	sync_pmmr_h: PMMRHandle<BlockHeader>,

	output_pmmr_h: PMMRHandle<Output>,
	rproof_pmmr_h: PMMRHandle<RangeProof>,
	kernel_pmmr_h: PMMRHandle<TxKernel>,

	// chain store used as index of commitments to MMR positions
	commit_index: Arc<ChainStore>,
}

impl TxHashSet {
	/// Open an existing or new set of backends for the TxHashSet
	pub fn open(
		root_dir: String,
		commit_index: Arc<ChainStore>,
		header: Option<&BlockHeader>,
	) -> Result<TxHashSet, Error> {
		Ok(TxHashSet {
			header_pmmr_h: PMMRHandle::new(
				&root_dir,
				HEADERHASHSET_SUBDIR,
				HEADER_HEAD_SUBDIR,
				false,
				None,
			)?,
			sync_pmmr_h: PMMRHandle::new(
				&root_dir,
				HEADERHASHSET_SUBDIR,
				SYNC_HEAD_SUBDIR,
				false,
				None,
			)?,
			output_pmmr_h: PMMRHandle::new(
				&root_dir,
				TXHASHSET_SUBDIR,
				OUTPUT_SUBDIR,
				true,
				header,
			)?,
			rproof_pmmr_h: PMMRHandle::new(
				&root_dir,
				TXHASHSET_SUBDIR,
				RANGE_PROOF_SUBDIR,
				true,
				header,
			)?,
			kernel_pmmr_h: PMMRHandle::new(
				&root_dir,
				TXHASHSET_SUBDIR,
				KERNEL_SUBDIR,
				false,
				None,
			)?,
			commit_index,
		})
	}

	/// Close all backend file handles
	pub fn release_backend_files(&mut self) {
		self.header_pmmr_h.backend.release_files();
		self.sync_pmmr_h.backend.release_files();
		self.output_pmmr_h.backend.release_files();
		self.rproof_pmmr_h.backend.release_files();
		self.kernel_pmmr_h.backend.release_files();
	}

	/// Check if an output is unspent.
	/// We look in the index to find the output MMR pos.
	/// Then we check the entry in the output MMR and confirm the hash matches.
	pub fn is_unspent(&self, output_id: &OutputIdentifier) -> Result<(Hash, u64), Error> {
		match self.commit_index.get_output_pos(&output_id.commit) {
			Ok(pos) => {
				let output_pmmr: ReadonlyPMMR<'_, Output, _> =
					ReadonlyPMMR::at(&self.output_pmmr_h.backend, self.output_pmmr_h.last_pos);
				if let Some(hash) = output_pmmr.get_hash(pos) {
					if hash == output_id.hash_with_index(pos - 1) {
						Ok((hash, pos))
					} else {
						Err(ErrorKind::TxHashSetErr(format!("txhashset hash mismatch")).into())
					}
				} else {
					Err(ErrorKind::OutputNotFound.into())
				}
			}
			Err(kepler_store::Error::NotFoundErr(_)) => Err(ErrorKind::OutputNotFound.into()),
			Err(e) => Err(ErrorKind::StoreErr(e, format!("txhashset unspent check")).into()),
		}
	}

	/// returns the last N nodes inserted into the tree (i.e. the 'bottom'
	/// nodes at level 0
	/// TODO: These need to return the actual data from the flat-files instead
	/// of hashes now
	pub fn last_n_output(&self, distance: u64) -> Vec<(Hash, OutputIdentifier)> {
		ReadonlyPMMR::at(&self.output_pmmr_h.backend, self.output_pmmr_h.last_pos)
			.get_last_n_insertions(distance)
	}

	/// as above, for range proofs
	pub fn last_n_rangeproof(&self, distance: u64) -> Vec<(Hash, RangeProof)> {
		ReadonlyPMMR::at(&self.rproof_pmmr_h.backend, self.rproof_pmmr_h.last_pos)
			.get_last_n_insertions(distance)
	}

	/// as above, for kernels
	pub fn last_n_kernel(&self, distance: u64) -> Vec<(Hash, TxKernelEntry)> {
		ReadonlyPMMR::at(&self.kernel_pmmr_h.backend, self.kernel_pmmr_h.last_pos)
			.get_last_n_insertions(distance)
	}

	/// Get the header at the specified height based on the current state of the txhashset.
	/// Derives the MMR pos from the height (insertion index) and retrieves the header hash.
	/// Looks the header up in the db by hash.
	pub fn get_header_by_height(&self, height: u64) -> Result<BlockHeader, Error> {
		let pos = pmmr::insertion_to_pmmr_index(height + 1);
		let header_pmmr =
			ReadonlyPMMR::at(&self.header_pmmr_h.backend, self.header_pmmr_h.last_pos);
		if let Some(entry) = header_pmmr.get_data(pos) {
			let header = self.commit_index.get_block_header(&entry.hash())?;
			Ok(header)
		} else {
			Err(ErrorKind::Other(format!("get header by height")).into())
		}
	}

	/// returns outputs from the given insertion (leaf) index up to the
	/// specified limit. Also returns the last index actually populated
	pub fn outputs_by_insertion_index(
		&self,
		start_index: u64,
		max_count: u64,
	) -> (u64, Vec<OutputIdentifier>) {
		ReadonlyPMMR::at(&self.output_pmmr_h.backend, self.output_pmmr_h.last_pos)
			.elements_from_insertion_index(start_index, max_count)
	}

	/// highest output insertion index available
	pub fn highest_output_insertion_index(&self) -> u64 {
		pmmr::n_leaves(self.output_pmmr_h.last_pos)
	}

	/// As above, for rangeproofs
	pub fn rangeproofs_by_insertion_index(
		&self,
		start_index: u64,
		max_count: u64,
	) -> (u64, Vec<RangeProof>) {
		ReadonlyPMMR::at(&self.rproof_pmmr_h.backend, self.rproof_pmmr_h.last_pos)
			.elements_from_insertion_index(start_index, max_count)
	}

	/// Get MMR roots.
	pub fn roots(&self) -> TxHashSetRoots {
		let header_pmmr =
			ReadonlyPMMR::at(&self.header_pmmr_h.backend, self.header_pmmr_h.last_pos);
		let output_pmmr =
			ReadonlyPMMR::at(&self.output_pmmr_h.backend, self.output_pmmr_h.last_pos);
		let rproof_pmmr =
			ReadonlyPMMR::at(&self.rproof_pmmr_h.backend, self.rproof_pmmr_h.last_pos);
		let kernel_pmmr =
			ReadonlyPMMR::at(&self.kernel_pmmr_h.backend, self.kernel_pmmr_h.last_pos);

		TxHashSetRoots {
			header_root: header_pmmr.root(),
			output_root: output_pmmr.root(),
			rproof_root: rproof_pmmr.root(),
			kernel_root: kernel_pmmr.root(),
		}
	}

	/// Return Commit's MMR position
	pub fn get_output_pos(&self, commit: &Commitment) -> Result<u64, Error> {
		Ok(self.commit_index.get_output_pos(&commit)?)
	}

	/// build a new merkle proof for the given position.
	pub fn merkle_proof(&mut self, commit: Commitment) -> Result<MerkleProof, Error> {
		let pos = self.commit_index.get_output_pos(&commit)?;
		PMMR::at(&mut self.output_pmmr_h.backend, self.output_pmmr_h.last_pos)
			.merkle_proof(pos)
			.map_err(|_| ErrorKind::MerkleProof.into())
	}

	/// Compact the MMR data files and flush the rm logs
	pub fn compact(&mut self) -> Result<(), Error> {
		let commit_index = self.commit_index.clone();
		let head_header = commit_index.head_header()?;
		let current_height = head_header.height;

		// horizon for compacting is based on current_height
		let horizon = current_height.saturating_sub(global::cut_through_horizon().into());
		let horizon_header = self.get_header_by_height(horizon)?;

		let batch = self.commit_index.batch()?;

		let rewind_rm_pos = input_pos_to_rewind(&horizon_header, &head_header, &batch)?;

		{
			let clean_output_index = |commit: &[u8]| {
				let _ = batch.delete_output_pos(commit);
			};

			self.output_pmmr_h.backend.check_compact(
				horizon_header.output_mmr_size,
				&rewind_rm_pos,
				clean_output_index,
			)?;

			self.rproof_pmmr_h.backend.check_compact(
				horizon_header.output_mmr_size,
				&rewind_rm_pos,
				&prune_noop,
			)?;
		}

		// Finally commit the batch, saving everything to the db.
		batch.commit()?;

		Ok(())
	}
}

/// Starts a new unit of work to extend (or rewind) the chain with additional
/// blocks. Accepts a closure that will operate within that unit of work.
/// The closure has access to an Extension object that allows the addition
/// of blocks to the txhashset and the checking of the current tree roots.
///
/// The unit of work is always discarded (always rollback) as this is read-only.
pub fn extending_readonly<'a, F, T>(trees: &'a mut TxHashSet, inner: F) -> Result<T, Error>
where
	F: FnOnce(&mut Extension<'_>) -> Result<T, Error>,
{
	let commit_index = trees.commit_index.clone();
	let batch = commit_index.batch()?;

	// We want to use the current head of the most work chain unless
	// we explicitly rewind the extension.
	let header = batch.head_header()?;

	trace!("Starting new txhashset (readonly) extension.");

	let res = {
		let mut extension = Extension::new(trees, &batch, header);
		extension.force_rollback();

		// TODO - header_mmr may be out ahead via the header_head
		// TODO - do we need to handle this via an explicit rewind on the header_mmr?

		inner(&mut extension)
	};

	trace!("Rollbacking txhashset (readonly) extension.");

	trees.header_pmmr_h.backend.discard();
	trees.output_pmmr_h.backend.discard();
	trees.rproof_pmmr_h.backend.discard();
	trees.kernel_pmmr_h.backend.discard();

	trace!("TxHashSet (readonly) extension done.");

	res
}

/// Readonly view on the UTXO set.
/// Based on the current txhashset output_pmmr.
pub fn utxo_view<'a, F, T>(trees: &'a TxHashSet, inner: F) -> Result<T, Error>
where
	F: FnOnce(&UTXOView<'_>) -> Result<T, Error>,
{
	let res: Result<T, Error>;
	{
		let output_pmmr =
			ReadonlyPMMR::at(&trees.output_pmmr_h.backend, trees.output_pmmr_h.last_pos);
		let header_pmmr =
			ReadonlyPMMR::at(&trees.header_pmmr_h.backend, trees.header_pmmr_h.last_pos);

		// Create a new batch here to pass into the utxo_view.
		// Discard it (rollback) after we finish with the utxo_view.
		let batch = trees.commit_index.batch()?;
		let utxo = UTXOView::new(output_pmmr, header_pmmr, &batch);
		res = inner(&utxo);
	}
	res
}

/// Rewindable (but still readonly) view on the kernel MMR.
/// The underlying backend is readonly. But we permit the PMMR to be "rewound"
/// via last_pos.
/// We create a new db batch for this view and discard it (rollback)
/// when we are done with the view.
pub fn rewindable_kernel_view<'a, F, T>(trees: &'a TxHashSet, inner: F) -> Result<T, Error>
where
	F: FnOnce(&mut RewindableKernelView<'_>) -> Result<T, Error>,
{
	let res: Result<T, Error>;
	{
		let kernel_pmmr =
			RewindablePMMR::at(&trees.kernel_pmmr_h.backend, trees.kernel_pmmr_h.last_pos);

		// Create a new batch here to pass into the kernel_view.
		// Discard it (rollback) after we finish with the kernel_view.
		let batch = trees.commit_index.batch()?;
		let header = batch.head_header()?;
		let mut view = RewindableKernelView::new(kernel_pmmr, &batch, header);
		res = inner(&mut view);
	}
	res
}

/// Starts a new unit of work to extend the chain with additional blocks,
/// accepting a closure that will work within that unit of work. The closure
/// has access to an Extension object that allows the addition of blocks to
/// the txhashset and the checking of the current tree roots.
///
/// If the closure returns an error, modifications are canceled and the unit
/// of work is abandoned. Otherwise, the unit of work is permanently applied.
pub fn extending<'a, F, T>(
	trees: &'a mut TxHashSet,
	batch: &'a mut Batch<'_>,
	inner: F,
) -> Result<T, Error>
where
	F: FnOnce(&mut Extension<'_>) -> Result<T, Error>,
{
	let sizes: (u64, u64, u64, u64);
	let res: Result<T, Error>;
	let rollback: bool;

	// We want to use the current head of the most work chain unless
	// we explicitly rewind the extension.
	let header = batch.head_header()?;

	// create a child transaction so if the state is rolled back by itself, all
	// index saving can be undone
	let child_batch = batch.child()?;
	{
		trace!("Starting new txhashset extension.");

		// TODO - header_mmr may be out ahead via the header_head
		// TODO - do we need to handle this via an explicit rewind on the header_mmr?
		let mut extension = Extension::new(trees, &child_batch, header);
		res = inner(&mut extension);

		rollback = extension.rollback;
		sizes = extension.sizes();
	}

	match res {
		Err(e) => {
			debug!("Error returned, discarding txhashset extension: {}", e);
			trees.header_pmmr_h.backend.discard();
			trees.output_pmmr_h.backend.discard();
			trees.rproof_pmmr_h.backend.discard();
			trees.kernel_pmmr_h.backend.discard();
			Err(e)
		}
		Ok(r) => {
			if rollback {
				trace!("Rollbacking txhashset extension. sizes {:?}", sizes);
				trees.header_pmmr_h.backend.discard();
				trees.output_pmmr_h.backend.discard();
				trees.rproof_pmmr_h.backend.discard();
				trees.kernel_pmmr_h.backend.discard();
			} else {
				trace!("Committing txhashset extension. sizes {:?}", sizes);
				child_batch.commit()?;
				trees.header_pmmr_h.backend.sync()?;
				trees.output_pmmr_h.backend.sync()?;
				trees.rproof_pmmr_h.backend.sync()?;
				trees.kernel_pmmr_h.backend.sync()?;
				trees.header_pmmr_h.last_pos = sizes.0;
				trees.output_pmmr_h.last_pos = sizes.1;
				trees.rproof_pmmr_h.last_pos = sizes.2;
				trees.kernel_pmmr_h.last_pos = sizes.3;
			}

			trace!("TxHashSet extension done.");
			Ok(r)
		}
	}
}

/// Start a new sync MMR unit of work. This MMR tracks the sync_head.
/// This is used during header sync to validate batches of headers as they arrive
/// without needing to repeatedly rewind the header MMR that continues to track
/// the header_head as they diverge during sync.
pub fn sync_extending<'a, F, T>(
	trees: &'a mut TxHashSet,
	batch: &'a mut Batch<'_>,
	inner: F,
) -> Result<T, Error>
where
	F: FnOnce(&mut HeaderExtension<'_>) -> Result<T, Error>,
{
	let size: u64;
	let res: Result<T, Error>;
	let rollback: bool;

	// We want to use the current sync_head unless
	// we explicitly rewind the extension.
	let head = batch.get_sync_head()?;
	let header = batch.get_block_header(&head.last_block_h)?;

	// create a child transaction so if the state is rolled back by itself, all
	// index saving can be undone
	let child_batch = batch.child()?;
	{
		trace!("Starting new txhashset sync_head extension.");
		let pmmr = PMMR::at(&mut trees.sync_pmmr_h.backend, trees.sync_pmmr_h.last_pos);
		let mut extension = HeaderExtension::new(pmmr, &child_batch, header);

		res = inner(&mut extension);

		rollback = extension.rollback;
		size = extension.size();
	}

	match res {
		Err(e) => {
			debug!(
				"Error returned, discarding txhashset sync_head extension: {}",
				e
			);
			trees.sync_pmmr_h.backend.discard();
			Err(e)
		}
		Ok(r) => {
			if rollback {
				trace!("Rollbacking txhashset sync_head extension. size {:?}", size);
				trees.sync_pmmr_h.backend.discard();
			} else {
				trace!("Committing txhashset sync_head extension. size {:?}", size);
				child_batch.commit()?;
				trees.sync_pmmr_h.backend.sync()?;
				trees.sync_pmmr_h.last_pos = size;
			}
			trace!("TxHashSet sync_head extension done.");
			Ok(r)
		}
	}
}

/// Start a new header MMR unit of work. This MMR tracks the header_head.
/// This MMR can be extended individually beyond the other (output, rangeproof and kernel) MMRs
/// to allow headers to be validated before we receive the full block data.
pub fn header_extending<'a, F, T>(
	trees: &'a mut TxHashSet,
	batch: &'a mut Batch<'_>,
	inner: F,
) -> Result<T, Error>
where
	F: FnOnce(&mut HeaderExtension<'_>) -> Result<T, Error>,
{
	let size: u64;
	let res: Result<T, Error>;
	let rollback: bool;

	// We want to use the current head of the most work chain unless
	// we explicitly rewind the extension.
	let head = batch.head()?;
	let header = batch.get_block_header(&head.last_block_h)?;

	// create a child transaction so if the state is rolled back by itself, all
	// index saving can be undone
	let child_batch = batch.child()?;
	{
		trace!("Starting new txhashset header extension.");
		let pmmr = PMMR::at(
			&mut trees.header_pmmr_h.backend,
			trees.header_pmmr_h.last_pos,
		);
		let mut extension = HeaderExtension::new(pmmr, &child_batch, header);
		res = inner(&mut extension);

		rollback = extension.rollback;
		size = extension.size();
	}

	match res {
		Err(e) => {
			debug!(
				"Error returned, discarding txhashset header extension: {}",
				e
			);
			trees.header_pmmr_h.backend.discard();
			Err(e)
		}
		Ok(r) => {
			if rollback {
				trace!("Rollbacking txhashset header extension. size {:?}", size);
				trees.header_pmmr_h.backend.discard();
			} else {
				trace!("Committing txhashset header extension. size {:?}", size);
				child_batch.commit()?;
				trees.header_pmmr_h.backend.sync()?;
				trees.header_pmmr_h.last_pos = size;
			}
			trace!("TxHashSet header extension done.");
			Ok(r)
		}
	}
}

/// A header extension to allow the header MMR to extend beyond the other MMRs individually.
/// This is to allow headers to be validated against the MMR before we have the full block data.
pub struct HeaderExtension<'a> {
	header: BlockHeader,

	pmmr: PMMR<'a, BlockHeader, PMMRBackend<BlockHeader>>,

	/// Rollback flag.
	rollback: bool,

	/// Batch in which the extension occurs, public so it can be used within
	/// an `extending` closure. Just be careful using it that way as it will
	/// get rolled back with the extension (i.e on a losing fork).
	pub batch: &'a Batch<'a>,
}

impl<'a> HeaderExtension<'a> {
	fn new(
		pmmr: PMMR<'a, BlockHeader, PMMRBackend<BlockHeader>>,
		batch: &'a Batch<'_>,
		header: BlockHeader,
	) -> HeaderExtension<'a> {
		HeaderExtension {
			header,
			pmmr,
			rollback: false,
			batch,
		}
	}

	/// Get the header hash for the specified pos from the underlying MMR backend.
	fn get_header_hash(&self, pos: u64) -> Option<Hash> {
		self.pmmr.get_data(pos).map(|x| x.hash())
	}

	/// Get the header at the specified height based on the current state of the header extension.
	/// Derives the MMR pos from the height (insertion index) and retrieves the header hash.
	/// Looks the header up in the db by hash.
	pub fn get_header_by_height(&mut self, height: u64) -> Result<BlockHeader, Error> {
		let pos = pmmr::insertion_to_pmmr_index(height + 1);
		if let Some(hash) = self.get_header_hash(pos) {
			let header = self.batch.get_block_header(&hash)?;
			Ok(header)
		} else {
			Err(ErrorKind::Other(format!("get header by height")).into())
		}
	}

	/// Compares the provided header to the header in the header MMR at that height.
	/// If these match we know the header is on the current chain.
	pub fn is_on_current_chain(&mut self, header: &BlockHeader) -> Result<(), Error> {
		let chain_header = self.get_header_by_height(header.height)?;
		if chain_header.hash() == header.hash() {
			Ok(())
		} else {
			Err(ErrorKind::Other(format!("not on current chain")).into())
		}
	}

	/// Force the rollback of this extension, no matter the result.
	pub fn force_rollback(&mut self) {
		self.rollback = true;
	}

	/// Apply a new header to the header MMR extension.
	/// This may be either the header MMR or the sync MMR depending on the
	/// extension.
	pub fn apply_header(&mut self, header: &BlockHeader) -> Result<Hash, Error> {
		self.pmmr.push(header).map_err(&ErrorKind::TxHashSetErr)?;
		self.header = header.clone();
		Ok(self.root())
	}

	/// Rewind the header extension to the specified header.
	/// Note the close relationship between header height and insertion index.
	pub fn rewind(&mut self, header: &BlockHeader) -> Result<(), Error> {
		debug!(
			"Rewind header extension to {} at {}",
			header.hash(),
			header.height
		);

		let header_pos = pmmr::insertion_to_pmmr_index(header.height + 1);
		self.pmmr
			.rewind(header_pos, &Bitmap::create())
			.map_err(&ErrorKind::TxHashSetErr)?;

		// Update our header to reflect the one we rewound to.
		self.header = header.clone();

		Ok(())
	}

	/// Truncate the header MMR (rewind all the way back to pos 0).
	/// Used when rebuilding the header MMR by reapplying all headers
	/// including the genesis block header.
	pub fn truncate(&mut self) -> Result<(), Error> {
		debug!("Truncating header extension.");
		self.pmmr
			.rewind(0, &Bitmap::create())
			.map_err(&ErrorKind::TxHashSetErr)?;
		Ok(())
	}

	/// The size of the header MMR.
	pub fn size(&self) -> u64 {
		self.pmmr.unpruned_size()
	}

	/// TODO - think about how to optimize this.
	/// Requires *all* header hashes to be iterated over in ascending order.
	pub fn rebuild(&mut self, head: &Tip, genesis: &BlockHeader) -> Result<(), Error> {
		debug!(
			"About to rebuild header extension from {:?} to {:?}.",
			genesis.hash(),
			head.last_block_h,
		);

		let mut header_hashes = vec![];
		let mut current = self.batch.get_block_header(&head.last_block_h)?;
		while current.height > 0 {
			header_hashes.push(current.hash());
			current = self.batch.get_previous_header(&current)?;
		}

		header_hashes.reverse();

		// Trucate the extension (back to pos 0).
		self.truncate()?;

		// Re-apply the genesis header after truncation.
		self.apply_header(&genesis)?;

		if header_hashes.len() > 0 {
			debug!(
				"Re-applying {} headers to extension, from {:?} to {:?}.",
				header_hashes.len(),
				header_hashes.first().unwrap(),
				header_hashes.last().unwrap(),
			);

			for h in header_hashes {
				let header = self.batch.get_block_header(&h)?;
				self.validate_root(&header)?;
				self.apply_header(&header)?;
			}
		}
		Ok(())
	}

	/// The root of the header MMR for convenience.
	pub fn root(&self) -> Hash {
		self.pmmr.root()
	}

	/// Validate the prev_root of the header against the root of the current header MMR.
	pub fn validate_root(&self, header: &BlockHeader) -> Result<(), Error> {
		// If we are validating the genesis block then we have no prev_root.
		// So we are done here.
		if header.height == 0 {
			return Ok(());
		}

		if self.root() != header.prev_root {
			Err(ErrorKind::InvalidRoot.into())
		} else {
			Ok(())
		}
	}
}

/// Allows the application of new blocks on top of the sum trees in a
/// reversible manner within a unit of work provided by the `extending`
/// function.
pub struct Extension<'a> {
	header: BlockHeader,

	header_pmmr: PMMR<'a, BlockHeader, PMMRBackend<BlockHeader>>,
	output_pmmr: PMMR<'a, Output, PMMRBackend<Output>>,
	rproof_pmmr: PMMR<'a, RangeProof, PMMRBackend<RangeProof>>,
	kernel_pmmr: PMMR<'a, TxKernel, PMMRBackend<TxKernel>>,

	/// Rollback flag.
	rollback: bool,

	/// Batch in which the extension occurs, public so it can be used within
	/// an `extending` closure. Just be careful using it that way as it will
	/// get rolled back with the extension (i.e on a losing fork).
	pub batch: &'a Batch<'a>,
}

impl<'a> Committed for Extension<'a> {
	fn inputs_committed(&self) -> Vec<Commitment> {
		vec![]
	}

	fn outputs_committed(&self) -> Vec<Commitment> {
		let mut commitments = vec![];
		for n in 1..self.output_pmmr.unpruned_size() + 1 {
			if pmmr::is_leaf(n) {
				if let Some(out) = self.output_pmmr.get_data(n) {
					commitments.push(out.commit);
				}
			}
		}
		commitments
	}

	fn kernels_committed(&self) -> Vec<Commitment> {
		let mut commitments = vec![];
		for n in 1..self.kernel_pmmr.unpruned_size() + 1 {
			if pmmr::is_leaf(n) {
				if let Some(kernel) = self.kernel_pmmr.get_data(n) {
					commitments.push(kernel.excess());
				}
			}
		}
		commitments
	}
}

impl<'a> Extension<'a> {
	fn new(trees: &'a mut TxHashSet, batch: &'a Batch<'_>, header: BlockHeader) -> Extension<'a> {
		Extension {
			header,
			header_pmmr: PMMR::at(
				&mut trees.header_pmmr_h.backend,
				trees.header_pmmr_h.last_pos,
			),
			output_pmmr: PMMR::at(
				&mut trees.output_pmmr_h.backend,
				trees.output_pmmr_h.last_pos,
			),
			rproof_pmmr: PMMR::at(
				&mut trees.rproof_pmmr_h.backend,
				trees.rproof_pmmr_h.last_pos,
			),
			kernel_pmmr: PMMR::at(
				&mut trees.kernel_pmmr_h.backend,
				trees.kernel_pmmr_h.last_pos,
			),
			rollback: false,
			batch,
		}
	}

	/// Build a view of the current UTXO set based on the output PMMR.
	pub fn utxo_view(&'a self) -> UTXOView<'a> {
		UTXOView::new(
			self.output_pmmr.readonly_pmmr(),
			self.header_pmmr.readonly_pmmr(),
			self.batch,
		)
	}

	/// Apply a new block to the existing state.
	///
	/// Applies the following -
	///   * header
	///   * outputs
	///   * inputs
	///   * kernels
	///
	pub fn apply_block(&mut self, b: &Block) -> Result<(), Error> {
		self.apply_header(&b.header)?;

		for out in b.outputs() {
			let pos = self.apply_output(out)?;
			// Update the output_pos index for the new output.
			self.batch.save_output_pos(&out.commitment(), pos)?;
		}

		for input in b.inputs() {
			self.apply_input(input)?;
		}

		for kernel in b.kernels() {
			self.apply_kernel(kernel)?;
		}

		// Update the header on the extension to reflect the block we just applied.
		self.header = b.header.clone();

		Ok(())
	}

	fn apply_input(&mut self, input: &Input) -> Result<(), Error> {
		let commit = input.commitment();
		let pos_res = self.batch.get_output_pos(&commit);
		if let Ok(pos) = pos_res {
			// First check this input corresponds to an existing entry in the output MMR.
			if let Some(hash) = self.output_pmmr.get_hash(pos) {
				if hash != input.hash_with_index(pos - 1) {
					return Err(
						ErrorKind::TxHashSetErr(format!("output pmmr hash mismatch")).into(),
					);
				}
			}

			// Now prune the output_pmmr, rproof_pmmr and their storage.
			// Input is not valid if we cannot prune successfully (to spend an unspent
			// output).
			match self.output_pmmr.prune(pos) {
				Ok(true) => {
					self.rproof_pmmr
						.prune(pos)
						.map_err(|e| ErrorKind::TxHashSetErr(e))?;
				}
				Ok(false) => return Err(ErrorKind::AlreadySpent(commit).into()),
				Err(e) => return Err(ErrorKind::TxHashSetErr(e).into()),
			}
		} else {
			return Err(ErrorKind::AlreadySpent(commit).into());
		}
		Ok(())
	}

	fn apply_output(&mut self, out: &Output) -> Result<(u64), Error> {
		let commit = out.commitment();

		if let Ok(pos) = self.batch.get_output_pos(&commit) {
			if let Some(out_mmr) = self.output_pmmr.get_data(pos) {
				if out_mmr.commitment() == commit {
					return Err(ErrorKind::DuplicateCommitment(commit).into());
				}
			}
		}
		// push the new output to the MMR.
		let output_pos = self
			.output_pmmr
			.push(out)
			.map_err(&ErrorKind::TxHashSetErr)?;

		// push the rangeproof to the MMR.
		let rproof_pos = self
			.rproof_pmmr
			.push(&out.proof)
			.map_err(&ErrorKind::TxHashSetErr)?;

		// The output and rproof MMRs should be exactly the same size
		// and we should have inserted to both in exactly the same pos.
		{
			if self.output_pmmr.unpruned_size() != self.rproof_pmmr.unpruned_size() {
				return Err(
					ErrorKind::Other(format!("output vs rproof MMRs different sizes")).into(),
				);
			}

			if output_pos != rproof_pos {
				return Err(ErrorKind::Other(format!("output vs rproof MMRs different pos")).into());
			}
		}

		Ok(output_pos)
	}

	/// Push kernel onto MMR (hash and data files).
	fn apply_kernel(&mut self, kernel: &TxKernel) -> Result<(), Error> {
		self.kernel_pmmr
			.push(kernel)
			.map_err(&ErrorKind::TxHashSetErr)?;
		Ok(())
	}

	fn apply_header(&mut self, header: &BlockHeader) -> Result<(), Error> {
		self.header_pmmr
			.push(header)
			.map_err(&ErrorKind::TxHashSetErr)?;
		Ok(())
	}

	/// Get the header hash for the specified pos from the underlying MMR backend.
	fn get_header_hash(&self, pos: u64) -> Option<Hash> {
		self.header_pmmr.get_data(pos).map(|x| x.hash())
	}

	/// Get the header at the specified height based on the current state of the extension.
	/// Derives the MMR pos from the height (insertion index) and retrieves the header hash.
	/// Looks the header up in the db by hash.
	pub fn get_header_by_height(&self, height: u64) -> Result<BlockHeader, Error> {
		let pos = pmmr::insertion_to_pmmr_index(height + 1);
		if let Some(hash) = self.get_header_hash(pos) {
			let header = self.batch.get_block_header(&hash)?;
			Ok(header)
		} else {
			Err(ErrorKind::Other(format!("get header by height")).into())
		}
	}

	/// Compares the provided header to the header in the header MMR at that height.
	/// If these match we know the header is on the current chain.
	pub fn is_on_current_chain(&mut self, header: &BlockHeader) -> Result<(), Error> {
		let chain_header = self.get_header_by_height(header.height)?;
		if chain_header.hash() == header.hash() {
			Ok(())
		} else {
			Err(ErrorKind::Other(format!("not on current chain")).into())
		}
	}

	/// Build a Merkle proof for the given output and the block
	/// this extension is currently referencing.
	/// Note: this relies on the MMR being stable even after pruning/compaction.
	/// We need the hash of each sibling pos from the pos up to the peak
	/// including the sibling leaf node which may have been removed.
	pub fn merkle_proof(&self, output: &OutputIdentifier) -> Result<MerkleProof, Error> {
		debug!("txhashset: merkle_proof: output: {:?}", output.commit,);
		// then calculate the Merkle Proof based on the known pos
		let pos = self.batch.get_output_pos(&output.commit)?;
		let merkle_proof = self
			.output_pmmr
			.merkle_proof(pos)
			.map_err(&ErrorKind::TxHashSetErr)?;

		Ok(merkle_proof)
	}

	/// Saves a snapshot of the output and rangeproof MMRs to disk.
	/// Specifically - saves a snapshot of the utxo file, tagged with
	/// the block hash as filename suffix.
	/// Needed for fast-sync (utxo file needs to be rewound before sending
	/// across).
	pub fn snapshot(&mut self) -> Result<(), Error> {
		self.output_pmmr
			.snapshot(&self.header)
			.map_err(|e| ErrorKind::Other(e))?;
		self.rproof_pmmr
			.snapshot(&self.header)
			.map_err(|e| ErrorKind::Other(e))?;
		Ok(())
	}

	/// Rewinds the MMRs to the provided block, rewinding to the last output pos
	/// and last kernel pos of that block.
	pub fn rewind(&mut self, header: &BlockHeader) -> Result<(), Error> {
		debug!("Rewind to header {} at {}", header.hash(), header.height,);

		// We need to build bitmaps of added and removed output positions
		// so we can correctly rewind all operations applied to the output MMR
		// after the position we are rewinding to (these operations will be
		// undone during rewind).
		// Rewound output pos will be removed from the MMR.
		// Rewound input (spent) pos will be added back to the MMR.
		let rewind_rm_pos = input_pos_to_rewind(header, &self.header, &self.batch)?;

		let header_pos = pmmr::insertion_to_pmmr_index(header.height + 1);

		self.rewind_to_pos(
			header_pos,
			header.output_mmr_size,
			header.kernel_mmr_size,
			&rewind_rm_pos,
		)?;

		// Update our header to reflect the one we rewound to.
		self.header = header.clone();

		Ok(())
	}

	/// Rewinds the MMRs to the provided positions, given the output and
	/// kernel we want to rewind to.
	fn rewind_to_pos(
		&mut self,
		header_pos: u64,
		output_pos: u64,
		kernel_pos: u64,
		rewind_rm_pos: &Bitmap,
	) -> Result<(), Error> {
		debug!(
			"txhashset: rewind_to_pos: header {}, output {}, kernel {}",
			header_pos, output_pos, kernel_pos,
		);

		self.header_pmmr
			.rewind(header_pos, &Bitmap::create())
			.map_err(&ErrorKind::TxHashSetErr)?;
		self.output_pmmr
			.rewind(output_pos, rewind_rm_pos)
			.map_err(&ErrorKind::TxHashSetErr)?;
		self.rproof_pmmr
			.rewind(output_pos, rewind_rm_pos)
			.map_err(&ErrorKind::TxHashSetErr)?;
		self.kernel_pmmr
			.rewind(kernel_pos, &Bitmap::create())
			.map_err(&ErrorKind::TxHashSetErr)?;
		Ok(())
	}

	/// Current root hashes and sums (if applicable) for the Output, range proof
	/// and kernel sum trees.
	pub fn roots(&self) -> TxHashSetRoots {
		TxHashSetRoots {
			header_root: self.header_pmmr.root(),
			output_root: self.output_pmmr.root(),
			rproof_root: self.rproof_pmmr.root(),
			kernel_root: self.kernel_pmmr.root(),
		}
	}

	/// Get the root of the current header MMR.
	pub fn header_root(&self) -> Hash {
		self.header_pmmr.root()
	}

	/// Validate the following MMR roots against the latest header applied -
	///   * output
	///   * rangeproof
	///   * kernel
	///
	/// Note we do not validate the header MMR root here as we need to validate
	/// a header against the state of the MMR *prior* to applying it.
	/// Each header commits to the root of the MMR of all previous headers,
	/// not including the header itself.
	///
	pub fn validate_roots(&self) -> Result<(), Error> {
		// If we are validating the genesis block then we have no outputs or
		// kernels. So we are done here.
		if self.header.height == 0 {
			return Ok(());
		}

		let roots = self.roots();

		if roots.output_root != self.header.output_root
			|| roots.rproof_root != self.header.range_proof_root
			|| roots.kernel_root != self.header.kernel_root
		{
			Err(ErrorKind::InvalidRoot.into())
		} else {
			Ok(())
		}
	}

	/// Validate the provided header by comparing its prev_root to the
	/// root of the current header MMR.
	pub fn validate_header_root(&self, header: &BlockHeader) -> Result<(), Error> {
		if header.height == 0 {
			return Ok(());
		}

		let roots = self.roots();
		if roots.header_root != header.prev_root {
			Err(ErrorKind::InvalidRoot.into())
		} else {
			Ok(())
		}
	}

	/// Validate the header, output and kernel MMR sizes against the block header.
	pub fn validate_sizes(&self) -> Result<(), Error> {
		// If we are validating the genesis block then we have no outputs or
		// kernels. So we are done here.
		if self.header.height == 0 {
			return Ok(());
		}

		let (header_mmr_size, output_mmr_size, rproof_mmr_size, kernel_mmr_size) = self.sizes();
		let expected_header_mmr_size = pmmr::insertion_to_pmmr_index(self.header.height + 2) - 1;

		if header_mmr_size != expected_header_mmr_size {
			Err(ErrorKind::InvalidMMRSize.into())
		} else if output_mmr_size != self.header.output_mmr_size {
			Err(ErrorKind::InvalidMMRSize.into())
		} else if kernel_mmr_size != self.header.kernel_mmr_size {
			Err(ErrorKind::InvalidMMRSize.into())
		} else if output_mmr_size != rproof_mmr_size {
			Err(ErrorKind::InvalidMMRSize.into())
		} else {
			Ok(())
		}
	}

	fn validate_mmrs(&self) -> Result<(), Error> {
		let now = Instant::now();

		// validate all hashes and sums within the trees
		if let Err(e) = self.header_pmmr.validate() {
			return Err(ErrorKind::InvalidTxHashSet(e).into());
		}
		if let Err(e) = self.output_pmmr.validate() {
			return Err(ErrorKind::InvalidTxHashSet(e).into());
		}
		if let Err(e) = self.rproof_pmmr.validate() {
			return Err(ErrorKind::InvalidTxHashSet(e).into());
		}
		if let Err(e) = self.kernel_pmmr.validate() {
			return Err(ErrorKind::InvalidTxHashSet(e).into());
		}

		debug!(
			"txhashset: validated the header {}, output {}, rproof {}, kernel {} mmrs, took {}s",
			self.header_pmmr.unpruned_size(),
			self.output_pmmr.unpruned_size(),
			self.rproof_pmmr.unpruned_size(),
			self.kernel_pmmr.unpruned_size(),
			now.elapsed().as_secs(),
		);

		Ok(())
	}

	/// Validate full kernel sums against the provided header (for overage and kernel_offset).
	/// This is an expensive operation as we need to retrieve all the UTXOs and kernels
	/// from the respective MMRs.
	/// For a significantly faster way of validating full kernel sums see BlockSums.
	pub fn validate_kernel_sums(&self) -> Result<((Commitment, Commitment)), Error> {
		let now = Instant::now();

		let genesis = self.get_header_by_height(0)?;
		let (utxo_sum, kernel_sum) = self.verify_kernel_sums(
			self.header.total_overage(genesis.kernel_mmr_size > 0),
			self.header.total_kernel_offset(),
		)?;

		debug!(
			"txhashset: validated total kernel sums, took {}s",
			now.elapsed().as_secs(),
		);

		Ok((utxo_sum, kernel_sum))
	}

	/// Validate the txhashset state against the provided block header.
	/// A "fast validation" will skip rangeproof verification and kernel signature verification.
	pub fn validate(
		&self,
		fast_validation: bool,
		status: &dyn TxHashsetWriteStatus,
	) -> Result<((Commitment, Commitment)), Error> {
		self.validate_mmrs()?;
		self.validate_roots()?;
		self.validate_sizes()?;

		if self.header.height == 0 {
			let zero_commit = secp_static::commit_to_zero_value();
			return Ok((zero_commit.clone(), zero_commit.clone()));
		}

		// The real magicking happens here. Sum of kernel excesses should equal
		// sum of unspent outputs minus total supply.
		let (output_sum, kernel_sum) = self.validate_kernel_sums()?;

		// These are expensive verification step (skipped for "fast validation").
		if !fast_validation {
			// Verify the rangeproof associated with each unspent output.
			self.verify_rangeproofs(status)?;

			// Verify all the kernel signatures.
			self.verify_kernel_signatures(status)?;
		}

		Ok((output_sum, kernel_sum))
	}

	/// Rebuild the index of MMR positions to the corresponding UTXOs.
	/// This is a costly operation performed only when we receive a full new chain state.
	pub fn rebuild_index(&self) -> Result<(), Error> {
		let now = Instant::now();

		let mut count = 0;

		for n in 1..self.output_pmmr.unpruned_size() + 1 {
			// non-pruned leaves only
			if pmmr::bintree_postorder_height(n) == 0 {
				if let Some(out) = self.output_pmmr.get_data(n) {
					self.batch.save_output_pos(&out.commit, n)?;
					count += 1;
				}
			}
		}

		debug!(
			"txhashset: rebuild_index ({} UTXOs), took {}s",
			count,
			now.elapsed().as_secs(),
		);

		Ok(())
	}

	/// Force the rollback of this extension, no matter the result
	pub fn force_rollback(&mut self) {
		self.rollback = true;
	}

	/// Dumps the output MMR.
	/// We use this after compacting for visual confirmation that it worked.
	pub fn dump_output_pmmr(&self) {
		debug!("-- outputs --");
		self.output_pmmr.dump_from_file(false);
		debug!("--");
		self.output_pmmr.dump_stats();
		debug!("-- end of outputs --");
	}

	/// Dumps the state of the 3 sum trees to stdout for debugging. Short
	/// version only prints the Output tree.
	pub fn dump(&self, short: bool) {
		debug!("-- outputs --");
		self.output_pmmr.dump(short);
		if !short {
			debug!("-- range proofs --");
			self.rproof_pmmr.dump(short);
			debug!("-- kernels --");
			self.kernel_pmmr.dump(short);
		}
	}

	/// Sizes of each of the sum trees
	pub fn sizes(&self) -> (u64, u64, u64, u64) {
		(
			self.header_pmmr.unpruned_size(),
			self.output_pmmr.unpruned_size(),
			self.rproof_pmmr.unpruned_size(),
			self.kernel_pmmr.unpruned_size(),
		)
	}

	fn verify_kernel_signatures(&self, status: &dyn TxHashsetWriteStatus) -> Result<(), Error> {
		let now = Instant::now();

		let mut kern_count = 0;
		let total_kernels = pmmr::n_leaves(self.kernel_pmmr.unpruned_size());
		for n in 1..self.kernel_pmmr.unpruned_size() + 1 {
			if pmmr::is_leaf(n) {
				if let Some(kernel) = self.kernel_pmmr.get_data(n) {
					kernel.verify()?;
					kern_count += 1;
				}
			}
			if n % 20 == 0 {
				status.on_validation(kern_count, total_kernels, 0, 0);
			}
		}

		debug!(
			"txhashset: verified {} kernel signatures, pmmr size {}, took {}s",
			kern_count,
			self.kernel_pmmr.unpruned_size(),
			now.elapsed().as_secs(),
		);

		Ok(())
	}

	fn verify_rangeproofs(&self, status: &dyn TxHashsetWriteStatus) -> Result<(), Error> {
		let now = Instant::now();

		let mut commits: Vec<Commitment> = vec![];
		let mut proofs: Vec<RangeProof> = vec![];

		let mut proof_count = 0;
		let total_rproofs = pmmr::n_leaves(self.output_pmmr.unpruned_size());
		for n in 1..self.output_pmmr.unpruned_size() + 1 {
			if pmmr::is_leaf(n) {
				if let Some(out) = self.output_pmmr.get_data(n) {
					if let Some(rp) = self.rproof_pmmr.get_data(n) {
						commits.push(out.commit);
						proofs.push(rp);
					} else {
						// TODO - rangeproof not found
						return Err(ErrorKind::OutputNotFound.into());
					}
					proof_count += 1;

					if proofs.len() >= 1000 {
						Output::batch_verify_proofs(&commits, &proofs)?;
						commits.clear();
						proofs.clear();
						debug!(
							"txhashset: verify_rangeproofs: verified {} rangeproofs",
							proof_count,
						);
					}
				}
			}
			if n % 20 == 0 {
				status.on_validation(0, 0, proof_count, total_rproofs);
			}
		}

		// remaining part which not full of 1000 range proofs
		if proofs.len() > 0 {
			Output::batch_verify_proofs(&commits, &proofs)?;
			commits.clear();
			proofs.clear();
			debug!(
				"txhashset: verify_rangeproofs: verified {} rangeproofs",
				proof_count,
			);
		}

		debug!(
			"txhashset: verified {} rangeproofs, pmmr size {}, took {}s",
			proof_count,
			self.rproof_pmmr.unpruned_size(),
			now.elapsed().as_secs(),
		);
		Ok(())
	}
}

/// Packages the txhashset data files into a zip and returns a Read to the
/// resulting file
pub fn zip_read(root_dir: String, header: &BlockHeader, rand: Option<u32>) -> Result<File, Error> {
	let ts = if let None = rand {
		let now = SystemTime::now();
		now.duration_since(UNIX_EPOCH).unwrap().subsec_micros()
	} else {
		rand.unwrap()
	};
	let txhashset_zip = format!("{}_{}.zip", TXHASHSET_ZIP, ts);

	let txhashset_path = Path::new(&root_dir).join(TXHASHSET_SUBDIR);
	let zip_path = Path::new(&root_dir).join(txhashset_zip);
	// create the zip archive
	{
		// Temp txhashset directory
		let temp_txhashset_path =
			Path::new(&root_dir).join(format!("{}_zip_{}", TXHASHSET_SUBDIR, ts));
		// Remove temp dir if it exist
		if temp_txhashset_path.exists() {
			fs::remove_dir_all(&temp_txhashset_path)?;
		}
		// Copy file to another dir
		file::copy_dir_to(&txhashset_path, &temp_txhashset_path)?;
		// Check and remove file that are not supposed to be there
		check_and_remove_files(&temp_txhashset_path, header)?;
		// Compress zip
		zip::compress(&temp_txhashset_path, &File::create(zip_path.clone())?)
			.map_err(|ze| ErrorKind::Other(ze.to_string()))?;
	}

	// open it again to read it back
	let zip_file = File::open(zip_path)?;
	Ok(zip_file)
}

/// Extract the txhashset data from a zip file and writes the content into the
/// txhashset storage dir
pub fn zip_write(
	root_dir: String,
	txhashset_data: File,
	header: &BlockHeader,
) -> Result<(), Error> {
	let txhashset_path = Path::new(&root_dir).join(TXHASHSET_SUBDIR);
	fs::create_dir_all(txhashset_path.clone())?;
	zip::decompress(txhashset_data, &txhashset_path, expected_file)
		.map_err(|ze| ErrorKind::Other(ze.to_string()))?;
	check_and_remove_files(&txhashset_path, header)
}

fn expected_file(path: &Path) -> bool {
	use lazy_static::lazy_static;
	use regex::Regex;
	let s_path = path.to_str().unwrap_or_else(|| "");
	lazy_static! {
		static ref RE: Regex = Regex::new(
			format!(
				r#"^({}|{}|{})(/pmmr_(hash|data|leaf|prun)\.bin(\.\w*)?)?$"#,
				OUTPUT_SUBDIR, KERNEL_SUBDIR, RANGE_PROOF_SUBDIR
			)
			.as_str()
		)
		.unwrap();
	}
	RE.is_match(&s_path)
}

/// Check a txhashset directory and remove any unexpected
fn check_and_remove_files(txhashset_path: &PathBuf, header: &BlockHeader) -> Result<(), Error> {
	// First compare the subdirectories
	let subdirectories_expected: HashSet<_> = [OUTPUT_SUBDIR, KERNEL_SUBDIR, RANGE_PROOF_SUBDIR]
		.iter()
		.cloned()
		.map(|s| String::from(s))
		.collect();

	let subdirectories_found: HashSet<_> = fs::read_dir(txhashset_path)?
		.filter_map(|entry| {
			entry.ok().and_then(|e| {
				e.path()
					.file_name()
					.and_then(|n| n.to_str().map(|s| String::from(s)))
			})
		})
		.collect();

	let dir_difference: Vec<String> = subdirectories_found
		.difference(&subdirectories_expected)
		.cloned()
		.collect();

	// Removing unexpected directories if needed
	if !dir_difference.is_empty() {
		debug!("Unexpected folder(s) found in txhashset folder, removing.");
		for diff in dir_difference {
			let diff_path = txhashset_path.join(diff);
			file::delete(diff_path)?;
		}
	}

	// Then compare the files found in the subdirectories
	let mut pmmr_files_expected: HashSet<_> = PMMR_FILES
		.iter()
		.cloned()
		.map(|s| {
			if s.contains("pmmr_leaf.bin") {
				format!("{}.{}", s, header.hash())
			} else {
				String::from(s)
			}
		})
		.collect();
	// prevent checker from deleting 3 dot file, could be removed after mainnet
	pmmr_files_expected.insert(format!("pmmr_leaf.bin.{}...", header.hash()));

	let subdirectories = fs::read_dir(txhashset_path)?;
	for subdirectory in subdirectories {
		let subdirectory_path = subdirectory?.path();
		let pmmr_files = fs::read_dir(&subdirectory_path)?;
		let pmmr_files_found: HashSet<_> = pmmr_files
			.filter_map(|entry| {
				entry.ok().and_then(|e| {
					e.path()
						.file_name()
						.and_then(|n| n.to_str().map(|s| String::from(s)))
				})
			})
			.collect();
		let difference: Vec<String> = pmmr_files_found
			.difference(&pmmr_files_expected)
			.cloned()
			.collect();
		let mut removed = 0;
		if !difference.is_empty() {
			for diff in &difference {
				let diff_path = subdirectory_path.join(diff);
				match file::delete(diff_path.clone()) {
					Err(e) => error!(
						"check_and_remove_files: fail to remove file '{:?}', Err: {:?}",
						diff_path, e,
					),
					Ok(_) => {
						removed += 1;
						trace!("check_and_remove_files: file '{:?}' removed", diff_path);
					}
				}
			}
			debug!(
				"{} tmp file(s) found in txhashset subfolder {:?}, {} removed.",
				difference.len(),
				&subdirectory_path,
				removed,
			);
		}
	}
	Ok(())
}

/// Given a block header to rewind to and the block header at the
/// head of the current chain state, we need to calculate the positions
/// of all inputs (spent outputs) we need to "undo" during a rewind.
/// We do this by leveraging the "block_input_bitmap" cache and OR'ing
/// the set of bitmaps together for the set of blocks being rewound.
pub fn input_pos_to_rewind(
	block_header: &BlockHeader,
	head_header: &BlockHeader,
	batch: &Batch<'_>,
) -> Result<Bitmap, Error> {
	if head_header.height < block_header.height {
		debug!(
			"input_pos_to_rewind: {} < {}, nothing to rewind",
			head_header.height, block_header.height
		);
		return Ok(Bitmap::create());
	}

	// Batching up the block input bitmaps, and running fast_or() on every batch of 256 bitmaps.
	// so to avoid maintaining a huge vec of bitmaps.
	let bitmap_fast_or = |b_res, block_input_bitmaps: &mut Vec<Bitmap>| -> Option<Bitmap> {
		if let Some(b) = b_res {
			block_input_bitmaps.push(b);
			if block_input_bitmaps.len() < 256 {
				return None;
			}
		}
		let bitmap = Bitmap::fast_or(&block_input_bitmaps.iter().collect::<Vec<&Bitmap>>());
		block_input_bitmaps.clear();
		block_input_bitmaps.push(bitmap.clone());
		Some(bitmap)
	};

	let mut block_input_bitmaps: Vec<Bitmap> = vec![];

	let mut current = head_header.clone();
	while current.hash() != block_header.hash() {
		if current.height < 1 {
			break;
		}

		// I/O should be minimized or eliminated here for most
		// rewind scenarios.
		if let Ok(b_res) = batch.get_block_input_bitmap(&current.hash()) {
			bitmap_fast_or(Some(b_res), &mut block_input_bitmaps);
		}
		current = batch.get_previous_header(&current)?;
	}

<<<<<<< HEAD
	let bitmap = bitmap_fast_or(None, &mut block_input_bitmaps).unwrap();
	Ok(bitmap)
=======
	bitmap_fast_or(None, &mut block_input_bitmaps).ok_or_else(|| ErrorKind::Bitmap.into())
>>>>>>> 1283ecdd
}

#[cfg(test)]
mod tests {
	use super::*;

	#[test]
	fn test_expected_files() {
		assert!(!expected_file(Path::new("kernels")));
		assert!(!expected_file(Path::new("xkernel")));
		assert!(expected_file(Path::new("kernel")));
		assert!(expected_file(Path::new("kernel/pmmr_data.bin")));
		assert!(expected_file(Path::new("kernel/pmmr_hash.bin")));
		assert!(expected_file(Path::new("kernel/pmmr_leaf.bin")));
		assert!(expected_file(Path::new("kernel/pmmr_prun.bin")));
		assert!(expected_file(Path::new("kernel/pmmr_leaf.bin.deadbeef")));
		assert!(!expected_file(Path::new("xkernel/pmmr_data.bin")));
		assert!(!expected_file(Path::new("kernel/pmmrx_data.bin")));
		assert!(!expected_file(Path::new("kernel/pmmr_data.binx")));
	}
}<|MERGE_RESOLUTION|>--- conflicted
+++ resolved
@@ -948,7 +948,9 @@
 			}
 
 			if output_pos != rproof_pos {
-				return Err(ErrorKind::Other(format!("output vs rproof MMRs different pos")).into());
+				return Err(
+					ErrorKind::Other(format!("output vs rproof MMRs different pos")).into(),
+				);
 			}
 		}
 
@@ -1609,12 +1611,7 @@
 		current = batch.get_previous_header(&current)?;
 	}
 
-<<<<<<< HEAD
-	let bitmap = bitmap_fast_or(None, &mut block_input_bitmaps).unwrap();
-	Ok(bitmap)
-=======
 	bitmap_fast_or(None, &mut block_input_bitmaps).ok_or_else(|| ErrorKind::Bitmap.into())
->>>>>>> 1283ecdd
 }
 
 #[cfg(test)]
