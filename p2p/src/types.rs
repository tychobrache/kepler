--- conflicted
+++ resolved
@@ -27,13 +27,8 @@
 use crate::core::core::hash::Hash;
 use crate::core::global;
 use crate::core::pow::Difficulty;
-<<<<<<< HEAD
-use crate::core::{core, ser};
+use crate::core::ser::{self, Readable, Reader, Writeable, Writer};
 use kepler_store;
-=======
-use crate::core::ser::{self, Readable, Reader, Writeable, Writer};
-use grin_store;
->>>>>>> 949bb229
 
 /// Maximum number of block headers a peer should ever send
 pub const MAX_BLOCK_HEADERS: u32 = 512;
